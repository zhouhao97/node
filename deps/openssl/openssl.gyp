# Copyright (c) 2012 The Chromium Authors. All rights reserved.
# Use of this source code is governed by a BSD-style license that can be
# found in the LICENSE file.

{
  'targets': [
    {
      'target_name': 'openssl',
      'type': '<(library)',
      'defines': [
        'L_ENDIAN',
        'OPENSSL_THREADS',
        'PURIFY',
        '_REENTRANT',
        # We do not use TLS over UDP on Chromium so far.
        'OPENSSL_NO_DTLS1',
        'OPENSSL_NO_SOCK',
        'OPENSSL_NO_DGRAM',
        # Work around brain dead SunOS linker.
        'OPENSSL_NO_GOST',
        'OPENSSL_NO_HW_PADLOCK',
        'OPENSSL_NO_TTY',
      ],
      'sources': [
        'openssl/ssl/bio_ssl.c',
        'openssl/ssl/d1_both.c',
        'openssl/ssl/d1_clnt.c',
        'openssl/ssl/d1_enc.c',
        'openssl/ssl/d1_lib.c',
        'openssl/ssl/d1_meth.c',
        'openssl/ssl/d1_pkt.c',
        'openssl/ssl/d1_srvr.c',
        'openssl/ssl/kssl.c',
        'openssl/ssl/s23_clnt.c',
        'openssl/ssl/s23_lib.c',
        'openssl/ssl/s23_meth.c',
        'openssl/ssl/s23_pkt.c',
        'openssl/ssl/s23_srvr.c',
        'openssl/ssl/s2_clnt.c',
        'openssl/ssl/s2_enc.c',
        'openssl/ssl/s2_lib.c',
        'openssl/ssl/s2_meth.c',
        'openssl/ssl/s2_pkt.c',
        'openssl/ssl/s2_srvr.c',
        'openssl/ssl/s3_both.c',
        'openssl/ssl/s3_clnt.c',
        'openssl/ssl/s3_enc.c',
        'openssl/ssl/s3_lib.c',
        'openssl/ssl/s3_meth.c',
        'openssl/ssl/s3_pkt.c',
        'openssl/ssl/s3_srvr.c',
        'openssl/ssl/ssl_algs.c',
        'openssl/ssl/ssl_asn1.c',
        'openssl/ssl/ssl_cert.c',
        'openssl/ssl/ssl_ciph.c',
        'openssl/ssl/ssl_err.c',
        'openssl/ssl/ssl_err2.c',
        'openssl/ssl/ssl_lib.c',
        'openssl/ssl/ssl_rsa.c',
        'openssl/ssl/ssl_sess.c',
        'openssl/ssl/ssl_stat.c',
        'openssl/ssl/ssl_txt.c',
        'openssl/ssl/t1_clnt.c',
        'openssl/ssl/t1_enc.c',
        'openssl/ssl/t1_lib.c',
        'openssl/ssl/t1_meth.c',
        'openssl/ssl/t1_reneg.c',
        'openssl/ssl/t1_srvr.c',

        'openssl/crypto/aes/aes_cbc.c',
        'openssl/crypto/aes/aes_cfb.c',
        'openssl/crypto/aes/aes_core.c',
        'openssl/crypto/aes/aes_ctr.c',
        'openssl/crypto/aes/aes_ecb.c',
        'openssl/crypto/aes/aes_ige.c',
        'openssl/crypto/aes/aes_misc.c',
        'openssl/crypto/aes/aes_ofb.c',
        'openssl/crypto/aes/aes_wrap.c',
        'openssl/crypto/asn1/a_bitstr.c',
        'openssl/crypto/asn1/a_bool.c',
        'openssl/crypto/asn1/a_bytes.c',
        'openssl/crypto/asn1/a_d2i_fp.c',
        'openssl/crypto/asn1/a_digest.c',
        'openssl/crypto/asn1/a_dup.c',
        'openssl/crypto/asn1/a_enum.c',
        'openssl/crypto/asn1/a_gentm.c',
        'openssl/crypto/asn1/a_i2d_fp.c',
        'openssl/crypto/asn1/a_int.c',
        'openssl/crypto/asn1/a_mbstr.c',
        'openssl/crypto/asn1/a_object.c',
        'openssl/crypto/asn1/a_octet.c',
        'openssl/crypto/asn1/a_print.c',
        'openssl/crypto/asn1/a_set.c',
        'openssl/crypto/asn1/a_sign.c',
        'openssl/crypto/asn1/a_strex.c',
        'openssl/crypto/asn1/a_strnid.c',
        'openssl/crypto/asn1/a_time.c',
        'openssl/crypto/asn1/a_type.c',
        'openssl/crypto/asn1/a_utctm.c',
        'openssl/crypto/asn1/a_utf8.c',
        'openssl/crypto/asn1/a_verify.c',
        'openssl/crypto/asn1/ameth_lib.c',
        'openssl/crypto/asn1/asn1_err.c',
        'openssl/crypto/asn1/asn1_gen.c',
        'openssl/crypto/asn1/asn1_lib.c',
        'openssl/crypto/asn1/asn1_par.c',
        'openssl/crypto/asn1/asn_mime.c',
        'openssl/crypto/asn1/asn_moid.c',
        'openssl/crypto/asn1/asn_pack.c',
        'openssl/crypto/asn1/bio_asn1.c',
        'openssl/crypto/asn1/bio_ndef.c',
        'openssl/crypto/asn1/d2i_pr.c',
        'openssl/crypto/asn1/d2i_pu.c',
        'openssl/crypto/asn1/evp_asn1.c',
        'openssl/crypto/asn1/f_enum.c',
        'openssl/crypto/asn1/f_int.c',
        'openssl/crypto/asn1/f_string.c',
        'openssl/crypto/asn1/i2d_pr.c',
        'openssl/crypto/asn1/i2d_pu.c',
        'openssl/crypto/asn1/n_pkey.c',
        'openssl/crypto/asn1/nsseq.c',
        'openssl/crypto/asn1/p5_pbe.c',
        'openssl/crypto/asn1/p5_pbev2.c',
        'openssl/crypto/asn1/p8_pkey.c',
        'openssl/crypto/asn1/t_bitst.c',
        'openssl/crypto/asn1/t_crl.c',
        'openssl/crypto/asn1/t_pkey.c',
        'openssl/crypto/asn1/t_req.c',
        'openssl/crypto/asn1/t_spki.c',
        'openssl/crypto/asn1/t_x509.c',
        'openssl/crypto/asn1/t_x509a.c',
        'openssl/crypto/asn1/tasn_dec.c',
        'openssl/crypto/asn1/tasn_enc.c',
        'openssl/crypto/asn1/tasn_fre.c',
        'openssl/crypto/asn1/tasn_new.c',
        'openssl/crypto/asn1/tasn_prn.c',
        'openssl/crypto/asn1/tasn_typ.c',
        'openssl/crypto/asn1/tasn_utl.c',
        'openssl/crypto/asn1/x_algor.c',
        'openssl/crypto/asn1/x_attrib.c',
        'openssl/crypto/asn1/x_bignum.c',
        'openssl/crypto/asn1/x_crl.c',
        'openssl/crypto/asn1/x_exten.c',
        'openssl/crypto/asn1/x_info.c',
        'openssl/crypto/asn1/x_long.c',
        'openssl/crypto/asn1/x_name.c',
        'openssl/crypto/asn1/x_nx509.c',
        'openssl/crypto/asn1/x_pkey.c',
        'openssl/crypto/asn1/x_pubkey.c',
        'openssl/crypto/asn1/x_req.c',
        'openssl/crypto/asn1/x_sig.c',
        'openssl/crypto/asn1/x_spki.c',
        'openssl/crypto/asn1/x_val.c',
        'openssl/crypto/asn1/x_x509.c',
        'openssl/crypto/asn1/x_x509a.c',
        'openssl/crypto/bf/bf_cfb64.c',
        'openssl/crypto/bf/bf_ecb.c',
        'openssl/crypto/bf/bf_enc.c',
        'openssl/crypto/bf/bf_enc.c',
        'openssl/crypto/bf/bf_ofb64.c',
        'openssl/crypto/bf/bf_skey.c',
        'openssl/crypto/bio/b_dump.c',
        'openssl/crypto/bio/b_print.c',
        'openssl/crypto/bio/b_sock.c',
        'openssl/crypto/bio/bf_buff.c',
        'openssl/crypto/bio/bf_nbio.c',
        'openssl/crypto/bio/bf_null.c',
        'openssl/crypto/bio/bio_cb.c',
        'openssl/crypto/bio/bio_err.c',
        'openssl/crypto/bio/bio_lib.c',
        'openssl/crypto/bio/bss_acpt.c',
        'openssl/crypto/bio/bss_bio.c',
        'openssl/crypto/bio/bss_conn.c',
        'openssl/crypto/bio/bss_dgram.c',
        'openssl/crypto/bio/bss_fd.c',
        'openssl/crypto/bio/bss_file.c',
        'openssl/crypto/bio/bss_log.c',
        'openssl/crypto/bio/bss_mem.c',
        'openssl/crypto/bio/bss_null.c',
        'openssl/crypto/bio/bss_sock.c',
        'openssl/crypto/bn/bn_add.c',
        'openssl/crypto/bn/bn_blind.c',
        'openssl/crypto/bn/bn_const.c',
        'openssl/crypto/bn/bn_ctx.c',
        'openssl/crypto/bn/bn_depr.c',
        'openssl/crypto/bn/bn_div.c',
        'openssl/crypto/bn/bn_err.c',
        'openssl/crypto/bn/bn_exp.c',
        'openssl/crypto/bn/bn_exp2.c',
        'openssl/crypto/bn/bn_gcd.c',
        'openssl/crypto/bn/bn_gf2m.c',
        'openssl/crypto/bn/bn_kron.c',
        'openssl/crypto/bn/bn_lib.c',
        'openssl/crypto/bn/bn_mod.c',
        'openssl/crypto/bn/bn_mont.c',
        'openssl/crypto/bn/bn_mpi.c',
        'openssl/crypto/bn/bn_mul.c',
        'openssl/crypto/bn/bn_nist.c',
        'openssl/crypto/bn/bn_prime.c',
        'openssl/crypto/bn/bn_print.c',
        'openssl/crypto/bn/bn_rand.c',
        'openssl/crypto/bn/bn_recp.c',
        'openssl/crypto/bn/bn_shift.c',
        'openssl/crypto/bn/bn_sqr.c',
        'openssl/crypto/bn/bn_sqrt.c',
        'openssl/crypto/bn/bn_word.c',
        'openssl/crypto/buffer/buf_err.c',
        'openssl/crypto/buffer/buffer.c',
        'openssl/crypto/camellia/camellia.c',
        'openssl/crypto/camellia/cmll_cbc.c',
        'openssl/crypto/camellia/cmll_cfb.c',
        'openssl/crypto/camellia/cmll_ctr.c',
        'openssl/crypto/camellia/cmll_ecb.c',
        'openssl/crypto/camellia/cmll_misc.c',
        'openssl/crypto/camellia/cmll_ofb.c',
        'openssl/crypto/cast/c_cfb64.c',
        'openssl/crypto/cast/c_ecb.c',
        'openssl/crypto/cast/c_enc.c',
        'openssl/crypto/cast/c_ofb64.c',
        'openssl/crypto/cast/c_skey.c',
        'openssl/crypto/cms/cms_asn1.c',
        'openssl/crypto/cms/cms_att.c',
        'openssl/crypto/cms/cms_cd.c',
        'openssl/crypto/cms/cms_dd.c',
        'openssl/crypto/cms/cms_enc.c',
        'openssl/crypto/cms/cms_env.c',
        'openssl/crypto/cms/cms_err.c',
        'openssl/crypto/cms/cms_ess.c',
        'openssl/crypto/cms/cms_io.c',
        'openssl/crypto/cms/cms_lib.c',
        'openssl/crypto/cms/cms_sd.c',
        'openssl/crypto/cms/cms_smime.c',
        'openssl/crypto/comp/c_rle.c',
        'openssl/crypto/comp/c_zlib.c',
        'openssl/crypto/comp/comp_err.c',
        'openssl/crypto/comp/comp_lib.c',
        'openssl/crypto/conf/conf_api.c',
        'openssl/crypto/conf/conf_def.c',
        'openssl/crypto/conf/conf_err.c',
        'openssl/crypto/conf/conf_lib.c',
        'openssl/crypto/conf/conf_mall.c',
        'openssl/crypto/conf/conf_mod.c',
        'openssl/crypto/conf/conf_sap.c',
        'openssl/crypto/cpt_err.c',
        'openssl/crypto/cryptlib.c',
        'openssl/crypto/cversion.c',
        'openssl/crypto/des/cbc_cksm.c',
        'openssl/crypto/des/cbc_enc.c',
        'openssl/crypto/des/cfb64ede.c',
        'openssl/crypto/des/cfb64enc.c',
        'openssl/crypto/des/cfb_enc.c',
        'openssl/crypto/des/des_enc.c',
        'openssl/crypto/des/des_old.c',
        'openssl/crypto/des/des_old2.c',
        'openssl/crypto/des/ecb3_enc.c',
        'openssl/crypto/des/ecb_enc.c',
        'openssl/crypto/des/ede_cbcm_enc.c',
        'openssl/crypto/des/enc_read.c',
        'openssl/crypto/des/enc_writ.c',
        'openssl/crypto/des/fcrypt.c',
        'openssl/crypto/des/fcrypt_b.c',
        'openssl/crypto/des/ofb64ede.c',
        'openssl/crypto/des/ofb64enc.c',
        'openssl/crypto/des/ofb_enc.c',
        'openssl/crypto/des/pcbc_enc.c',
        'openssl/crypto/des/qud_cksm.c',
        'openssl/crypto/des/rand_key.c',
        'openssl/crypto/des/read2pwd.c',
        'openssl/crypto/des/rpc_enc.c',
        'openssl/crypto/des/set_key.c',
        'openssl/crypto/des/str2key.c',
        'openssl/crypto/des/xcbc_enc.c',
        'openssl/crypto/dh/dh_ameth.c',
        'openssl/crypto/dh/dh_asn1.c',
        'openssl/crypto/dh/dh_check.c',
        'openssl/crypto/dh/dh_depr.c',
        'openssl/crypto/dh/dh_err.c',
        'openssl/crypto/dh/dh_gen.c',
        'openssl/crypto/dh/dh_key.c',
        'openssl/crypto/dh/dh_lib.c',
        'openssl/crypto/dh/dh_pmeth.c',
        'openssl/crypto/dh/dh_prn.c',
        'openssl/crypto/dsa/dsa_ameth.c',
        'openssl/crypto/dsa/dsa_asn1.c',
        'openssl/crypto/dsa/dsa_depr.c',
        'openssl/crypto/dsa/dsa_err.c',
        'openssl/crypto/dsa/dsa_gen.c',
        'openssl/crypto/dsa/dsa_key.c',
        'openssl/crypto/dsa/dsa_lib.c',
        'openssl/crypto/dsa/dsa_ossl.c',
        'openssl/crypto/dsa/dsa_pmeth.c',
        'openssl/crypto/dsa/dsa_prn.c',
        'openssl/crypto/dsa/dsa_sign.c',
        'openssl/crypto/dsa/dsa_vrf.c',
        'openssl/crypto/dso/dso_beos.c',
        'openssl/crypto/dso/dso_err.c',
        'openssl/crypto/dso/dso_lib.c',
        'openssl/crypto/dso/dso_null.c',
        'openssl/crypto/dso/dso_openssl.c',
        'openssl/crypto/ebcdic.c',
        'openssl/crypto/ec/ec2_mult.c',
        'openssl/crypto/ec/ec2_smpl.c',
        'openssl/crypto/ec/ec_asn1.c',
        'openssl/crypto/ec/ec_ameth.c',
        'openssl/crypto/ec/ec_check.c',
        'openssl/crypto/ec/ec_curve.c',
        'openssl/crypto/ec/ec_cvt.c',
        'openssl/crypto/ec/ec_err.c',
        'openssl/crypto/ec/ec_key.c',
        'openssl/crypto/ec/ec_lib.c',
        'openssl/crypto/ec/ec_mult.c',
        'openssl/crypto/ec/ec_pmeth.c',
        'openssl/crypto/ec/ec_print.c',
        'openssl/crypto/ec/eck_prn.c',
        'openssl/crypto/ec/ecp_mont.c',
        'openssl/crypto/ec/ecp_nist.c',
        'openssl/crypto/ec/ecp_smpl.c',
        'openssl/crypto/ecdh/ech_err.c',
        'openssl/crypto/ecdh/ech_key.c',
        'openssl/crypto/ecdh/ech_lib.c',
        'openssl/crypto/ecdh/ech_ossl.c',
        'openssl/crypto/ecdsa/ecs_asn1.c',
        'openssl/crypto/ecdsa/ecs_err.c',
        'openssl/crypto/ecdsa/ecs_lib.c',
        'openssl/crypto/ecdsa/ecs_ossl.c',
        'openssl/crypto/ecdsa/ecs_sign.c',
        'openssl/crypto/ecdsa/ecs_vrf.c',
        'openssl/crypto/engine/eng_all.c',
        'openssl/crypto/engine/eng_cnf.c',
        'openssl/crypto/engine/eng_cryptodev.c',
        'openssl/crypto/engine/eng_ctrl.c',
        'openssl/crypto/engine/eng_dyn.c',
        'openssl/crypto/engine/eng_err.c',
        'openssl/crypto/engine/eng_fat.c',
        'openssl/crypto/engine/eng_init.c',
        'openssl/crypto/engine/eng_lib.c',
        'openssl/crypto/engine/eng_list.c',
        'openssl/crypto/engine/eng_openssl.c',
        'openssl/crypto/engine/eng_pkey.c',
        'openssl/crypto/engine/eng_table.c',
        'openssl/crypto/engine/tb_asnmth.c',
        'openssl/crypto/engine/tb_cipher.c',
        'openssl/crypto/engine/tb_dh.c',
        'openssl/crypto/engine/tb_digest.c',
        'openssl/crypto/engine/tb_dsa.c',
        'openssl/crypto/engine/tb_ecdh.c',
        'openssl/crypto/engine/tb_ecdsa.c',
        'openssl/crypto/engine/tb_pkmeth.c',
        'openssl/crypto/engine/tb_rand.c',
        'openssl/crypto/engine/tb_rsa.c',
        'openssl/crypto/engine/tb_store.c',
        'openssl/crypto/err/err.c',
        'openssl/crypto/err/err_all.c',
        'openssl/crypto/err/err_prn.c',
        'openssl/crypto/evp/bio_b64.c',
        'openssl/crypto/evp/bio_enc.c',
        'openssl/crypto/evp/bio_md.c',
        'openssl/crypto/evp/bio_ok.c',
        'openssl/crypto/evp/c_all.c',
        'openssl/crypto/evp/c_allc.c',
        'openssl/crypto/evp/c_alld.c',
        'openssl/crypto/evp/digest.c',
        'openssl/crypto/evp/e_aes.c',
        'openssl/crypto/evp/e_bf.c',
        'openssl/crypto/evp/e_camellia.c',
        'openssl/crypto/evp/e_cast.c',
        'openssl/crypto/evp/e_des.c',
        'openssl/crypto/evp/e_des3.c',
        'openssl/crypto/evp/e_null.c',
        'openssl/crypto/evp/e_old.c',
        'openssl/crypto/evp/e_rc2.c',
        'openssl/crypto/evp/e_rc4.c',
        'openssl/crypto/evp/e_rc5.c',
        'openssl/crypto/evp/e_seed.c',
        'openssl/crypto/evp/e_xcbc_d.c',
        'openssl/crypto/evp/encode.c',
        'openssl/crypto/evp/evp_acnf.c',
        'openssl/crypto/evp/evp_enc.c',
        'openssl/crypto/evp/evp_err.c',
        'openssl/crypto/evp/evp_key.c',
        'openssl/crypto/evp/evp_lib.c',
        'openssl/crypto/evp/evp_pbe.c',
        'openssl/crypto/evp/evp_pkey.c',
        'openssl/crypto/evp/m_dss.c',
        'openssl/crypto/evp/m_dss1.c',
        'openssl/crypto/evp/m_ecdsa.c',
        'openssl/crypto/evp/m_md2.c',
        'openssl/crypto/evp/m_md4.c',
        'openssl/crypto/evp/m_md5.c',
        'openssl/crypto/evp/m_mdc2.c',
        'openssl/crypto/evp/m_null.c',
        'openssl/crypto/evp/m_ripemd.c',
        'openssl/crypto/evp/m_sha.c',
        'openssl/crypto/evp/m_sha1.c',
        'openssl/crypto/evp/m_sigver.c',
        'openssl/crypto/evp/m_wp.c',
        'openssl/crypto/evp/names.c',
        'openssl/crypto/evp/p5_crpt.c',
        'openssl/crypto/evp/p5_crpt2.c',
        'openssl/crypto/evp/p_dec.c',
        'openssl/crypto/evp/p_enc.c',
        'openssl/crypto/evp/p_lib.c',
        'openssl/crypto/evp/p_open.c',
        'openssl/crypto/evp/p_seal.c',
        'openssl/crypto/evp/p_sign.c',
        'openssl/crypto/evp/p_verify.c',
        'openssl/crypto/evp/pmeth_fn.c',
        'openssl/crypto/evp/pmeth_gn.c',
        'openssl/crypto/evp/pmeth_lib.c',
        'openssl/crypto/ex_data.c',
        'openssl/crypto/hmac/hm_ameth.c',
        'openssl/crypto/hmac/hm_pmeth.c',
        'openssl/crypto/hmac/hmac.c',
        'openssl/crypto/krb5/krb5_asn.c',
        'openssl/crypto/lhash/lh_stats.c',
        'openssl/crypto/lhash/lhash.c',
        'openssl/crypto/md2/md2_dgst.c',
        'openssl/crypto/md2/md2_one.c',
        'openssl/crypto/md4/md4_dgst.c',
        'openssl/crypto/md4/md4_one.c',
        'openssl/crypto/md5/md5_dgst.c',
        'openssl/crypto/md5/md5_one.c',
        'openssl/crypto/mdc2/mdc2dgst.c',
        'openssl/crypto/mdc2/mdc2_one.c',
        'openssl/crypto/mem.c',
        'openssl/crypto/mem_clr.c',
        'openssl/crypto/mem_dbg.c',
        'openssl/crypto/modes/cbc128.c',
        'openssl/crypto/modes/cfb128.c',
        'openssl/crypto/modes/ctr128.c',
        'openssl/crypto/modes/cts128.c',
        'openssl/crypto/modes/ofb128.c',
        'openssl/crypto/o_dir.c',
        'openssl/crypto/o_str.c',
        'openssl/crypto/o_time.c',
        'openssl/crypto/objects/o_names.c',
        'openssl/crypto/objects/obj_dat.c',
        'openssl/crypto/objects/obj_err.c',
        'openssl/crypto/objects/obj_lib.c',
        'openssl/crypto/objects/obj_xref.c',
        'openssl/crypto/ocsp/ocsp_asn.c',
        'openssl/crypto/ocsp/ocsp_cl.c',
        'openssl/crypto/ocsp/ocsp_err.c',
        'openssl/crypto/ocsp/ocsp_ext.c',
        'openssl/crypto/ocsp/ocsp_ht.c',
        'openssl/crypto/ocsp/ocsp_lib.c',
        'openssl/crypto/ocsp/ocsp_prn.c',
        'openssl/crypto/ocsp/ocsp_srv.c',
        'openssl/crypto/ocsp/ocsp_vfy.c',
        'openssl/crypto/pem/pem_all.c',
        'openssl/crypto/pem/pem_err.c',
        'openssl/crypto/pem/pem_info.c',
        'openssl/crypto/pem/pem_lib.c',
        'openssl/crypto/pem/pem_oth.c',
        'openssl/crypto/pem/pem_pk8.c',
        'openssl/crypto/pem/pem_pkey.c',
        'openssl/crypto/pem/pem_seal.c',
        'openssl/crypto/pem/pem_sign.c',
        'openssl/crypto/pem/pem_x509.c',
        'openssl/crypto/pem/pem_xaux.c',
        'openssl/crypto/pem/pvkfmt.c',
        'openssl/crypto/pkcs12/p12_add.c',
        'openssl/crypto/pkcs12/p12_asn.c',
        'openssl/crypto/pkcs12/p12_attr.c',
        'openssl/crypto/pkcs12/p12_crpt.c',
        'openssl/crypto/pkcs12/p12_crt.c',
        'openssl/crypto/pkcs12/p12_decr.c',
        'openssl/crypto/pkcs12/p12_init.c',
        'openssl/crypto/pkcs12/p12_key.c',
        'openssl/crypto/pkcs12/p12_kiss.c',
        'openssl/crypto/pkcs12/p12_mutl.c',
        'openssl/crypto/pkcs12/p12_npas.c',
        'openssl/crypto/pkcs12/p12_p8d.c',
        'openssl/crypto/pkcs12/p12_p8e.c',
        'openssl/crypto/pkcs12/p12_utl.c',
        'openssl/crypto/pkcs12/pk12err.c',
        'openssl/crypto/pkcs7/bio_pk7.c',
        'openssl/crypto/pkcs7/pk7_asn1.c',
        'openssl/crypto/pkcs7/pk7_attr.c',
        'openssl/crypto/pkcs7/pk7_doit.c',
        'openssl/crypto/pkcs7/pk7_lib.c',
        'openssl/crypto/pkcs7/pk7_mime.c',
        'openssl/crypto/pkcs7/pk7_smime.c',
        'openssl/crypto/pkcs7/pkcs7err.c',
        'openssl/crypto/pqueue/pqueue.c',
        'openssl/crypto/rand/md_rand.c',
        'openssl/crypto/rand/rand_egd.c',
        'openssl/crypto/rand/rand_err.c',
        'openssl/crypto/rand/rand_lib.c',
        'openssl/crypto/rand/rand_nw.c',
        'openssl/crypto/rand/rand_os2.c',
        'openssl/crypto/rand/rand_unix.c',
        'openssl/crypto/rand/rand_win.c',
        'openssl/crypto/rand/randfile.c',
        'openssl/crypto/rc2/rc2_cbc.c',
        'openssl/crypto/rc2/rc2_ecb.c',
        'openssl/crypto/rc2/rc2_skey.c',
        'openssl/crypto/rc2/rc2cfb64.c',
        'openssl/crypto/rc2/rc2ofb64.c',
        'openssl/crypto/rc4/rc4_enc.c',
        'openssl/crypto/rc4/rc4_skey.c',
        'openssl/crypto/ripemd/rmd_dgst.c',
        'openssl/crypto/ripemd/rmd_one.c',
        'openssl/crypto/rsa/rsa_ameth.c',
        'openssl/crypto/rsa/rsa_asn1.c',
        'openssl/crypto/rsa/rsa_chk.c',
        'openssl/crypto/rsa/rsa_depr.c',
        'openssl/crypto/rsa/rsa_eay.c',
        'openssl/crypto/rsa/rsa_err.c',
        'openssl/crypto/rsa/rsa_gen.c',
        'openssl/crypto/rsa/rsa_lib.c',
        'openssl/crypto/rsa/rsa_none.c',
        'openssl/crypto/rsa/rsa_null.c',
        'openssl/crypto/rsa/rsa_oaep.c',
        'openssl/crypto/rsa/rsa_pk1.c',
        'openssl/crypto/rsa/rsa_pmeth.c',
        'openssl/crypto/rsa/rsa_prn.c',
        'openssl/crypto/rsa/rsa_pss.c',
        'openssl/crypto/rsa/rsa_saos.c',
        'openssl/crypto/rsa/rsa_sign.c',
        'openssl/crypto/rsa/rsa_ssl.c',
        'openssl/crypto/rsa/rsa_x931.c',
        'openssl/crypto/sha/sha1_one.c',
        'openssl/crypto/sha/sha1dgst.c',
        'openssl/crypto/sha/sha256.c',
        'openssl/crypto/sha/sha512.c',
        'openssl/crypto/sha/sha_dgst.c',
        'openssl/crypto/sha/sha_one.c',
        'openssl/crypto/stack/stack.c',
        'openssl/crypto/store/str_err.c',
        'openssl/crypto/store/str_lib.c',
        'openssl/crypto/store/str_mem.c',
        'openssl/crypto/store/str_meth.c',
        'openssl/crypto/ts/ts_asn1.c',
        'openssl/crypto/ts/ts_conf.c',
        'openssl/crypto/ts/ts_err.c',
        'openssl/crypto/ts/ts_lib.c',
        'openssl/crypto/ts/ts_req_print.c',
        'openssl/crypto/ts/ts_req_utils.c',
        'openssl/crypto/ts/ts_rsp_print.c',
        'openssl/crypto/ts/ts_rsp_sign.c',
        'openssl/crypto/ts/ts_rsp_utils.c',
        'openssl/crypto/ts/ts_rsp_verify.c',
        'openssl/crypto/ts/ts_verify_ctx.c',
        'openssl/crypto/txt_db/txt_db.c',
        'openssl/crypto/ui/ui_compat.c',
        'openssl/crypto/ui/ui_err.c',
        'openssl/crypto/ui/ui_lib.c',
        'openssl/crypto/ui/ui_dummy.c',
        'openssl/crypto/ui/ui_openssl.c',
        'openssl/crypto/ui/ui_util.c',
        'openssl/crypto/uid.c',
        'openssl/crypto/whrlpool/wp_block.c',
        'openssl/crypto/whrlpool/wp_dgst.c',
        'openssl/crypto/x509/by_dir.c',
        'openssl/crypto/x509/by_file.c',
        'openssl/crypto/x509/x509_att.c',
        'openssl/crypto/x509/x509_cmp.c',
        'openssl/crypto/x509/x509_d2.c',
        'openssl/crypto/x509/x509_def.c',
        'openssl/crypto/x509/x509_err.c',
        'openssl/crypto/x509/x509_ext.c',
        'openssl/crypto/x509/x509_lu.c',
        'openssl/crypto/x509/x509_obj.c',
        'openssl/crypto/x509/x509_r2x.c',
        'openssl/crypto/x509/x509_req.c',
        'openssl/crypto/x509/x509_set.c',
        'openssl/crypto/x509/x509_trs.c',
        'openssl/crypto/x509/x509_txt.c',
        'openssl/crypto/x509/x509_v3.c',
        'openssl/crypto/x509/x509_vfy.c',
        'openssl/crypto/x509/x509_vpm.c',
        'openssl/crypto/x509/x509cset.c',
        'openssl/crypto/x509/x509name.c',
        'openssl/crypto/x509/x509rset.c',
        'openssl/crypto/x509/x509spki.c',
        'openssl/crypto/x509/x509type.c',
        'openssl/crypto/x509/x_all.c',
        'openssl/crypto/x509v3/pcy_cache.c',
        'openssl/crypto/x509v3/pcy_data.c',
        'openssl/crypto/x509v3/pcy_lib.c',
        'openssl/crypto/x509v3/pcy_map.c',
        'openssl/crypto/x509v3/pcy_node.c',
        'openssl/crypto/x509v3/pcy_tree.c',
        'openssl/crypto/x509v3/v3_addr.c',
        'openssl/crypto/x509v3/v3_akey.c',
        'openssl/crypto/x509v3/v3_akeya.c',
        'openssl/crypto/x509v3/v3_alt.c',
        'openssl/crypto/x509v3/v3_asid.c',
        'openssl/crypto/x509v3/v3_bcons.c',
        'openssl/crypto/x509v3/v3_bitst.c',
        'openssl/crypto/x509v3/v3_conf.c',
        'openssl/crypto/x509v3/v3_cpols.c',
        'openssl/crypto/x509v3/v3_crld.c',
        'openssl/crypto/x509v3/v3_enum.c',
        'openssl/crypto/x509v3/v3_extku.c',
        'openssl/crypto/x509v3/v3_genn.c',
        'openssl/crypto/x509v3/v3_ia5.c',
        'openssl/crypto/x509v3/v3_info.c',
        'openssl/crypto/x509v3/v3_int.c',
        'openssl/crypto/x509v3/v3_lib.c',
        'openssl/crypto/x509v3/v3_ncons.c',
        'openssl/crypto/x509v3/v3_ocsp.c',
        'openssl/crypto/x509v3/v3_pci.c',
        'openssl/crypto/x509v3/v3_pcia.c',
        'openssl/crypto/x509v3/v3_pcons.c',
        'openssl/crypto/x509v3/v3_pku.c',
        'openssl/crypto/x509v3/v3_pmaps.c',
        'openssl/crypto/x509v3/v3_prn.c',
        'openssl/crypto/x509v3/v3_purp.c',
        'openssl/crypto/x509v3/v3_skey.c',
        'openssl/crypto/x509v3/v3_sxnet.c',
        'openssl/crypto/x509v3/v3_utl.c',
        'openssl/crypto/x509v3/v3err.c',
        'openssl/engines/e_4758cca.c',
        'openssl/engines/e_aep.c',
        'openssl/engines/e_atalla.c',
        'openssl/engines/e_capi.c',
        'openssl/engines/e_chil.c',
        'openssl/engines/e_cswift.c',
        'openssl/engines/e_gmp.c',
        'openssl/engines/e_nuron.c',
        'openssl/engines/e_sureware.c',
        'openssl/engines/e_ubsec.c',
      ],
      'sources/': [
        ['exclude', 'camellia/.*$'],
        ['exclude', 'cms/.*$'],
        ['exclude', 'mdc2/.*$'],
      ],
      'conditions': [
        ['OS=="win"', {
          'defines': [
            'MK1MF_BUILD',
            'WIN32_LEAN_AND_MEAN',
          ]
        }, {
          'defines': [
            # ENGINESDIR must be defined if OPENSSLDIR is.
            'ENGINESDIR="/dev/null"',
            # Set to ubuntu default path for convenience. If necessary, override
            # this at runtime with the SSL_CERT_DIR environment variable.
            'OPENSSLDIR="/etc/ssl"',
            'TERMIOS',
          ],
        }],
        ['OS=="solaris"', {
          'defines': ['__EXTENSIONS__'],
        }],
        ['target_arch=="ia32"', {
          'variables': {'openssl_config_path': 'config/piii'},
<<<<<<< HEAD
          'sources': [
            'openssl/crypto/bn/bn_asm.c',
          ]
        }, {
          'variables': {'openssl_config_path': 'config/k8'},
          'sources': [
            'openssl/crypto/bn/asm/x86_64-gcc.c',
          ]
        }]
=======
        }],
        ['target_arch=="x64"', {
          'variables': {'openssl_config_path': 'config/k8'},
        }],
        ['target_arch=="arm"', {
          'variables': {'openssl_config_path': 'config/android'},
        }],
>>>>>>> 24184345
      ],
      'include_dirs': [
        '.',
        'openssl',
        'openssl/crypto',
        'openssl/crypto/asn1',
        'openssl/crypto/evp',
        'openssl/crypto/store',
        'openssl/include',
        '<@(openssl_config_path)',
      ],
      'direct_dependent_settings': {
        'include_dirs': [
          'openssl/include',
          '<@(openssl_config_path)',
        ],
      },
    },
  ],
}

# Local Variables:
# tab-width:2
# indent-tabs-mode:nil
# End:
# vim: set expandtab tabstop=2 shiftwidth=2:<|MERGE_RESOLUTION|>--- conflicted
+++ resolved
@@ -649,25 +649,22 @@
         }],
         ['target_arch=="ia32"', {
           'variables': {'openssl_config_path': 'config/piii'},
-<<<<<<< HEAD
           'sources': [
             'openssl/crypto/bn/bn_asm.c',
           ]
-        }, {
+        }],
+        ['target_arch=="x64"', {
           'variables': {'openssl_config_path': 'config/k8'},
           'sources': [
             'openssl/crypto/bn/asm/x86_64-gcc.c',
           ]
-        }]
-=======
-        }],
-        ['target_arch=="x64"', {
-          'variables': {'openssl_config_path': 'config/k8'},
         }],
         ['target_arch=="arm"', {
           'variables': {'openssl_config_path': 'config/android'},
-        }],
->>>>>>> 24184345
+          'sources': [
+            'openssl/crypto/bn/bn_asm.c',
+          ]
+        }]
       ],
       'include_dirs': [
         '.',
