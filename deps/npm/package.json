{
<<<<<<< HEAD
  "version": "1.2.12",
=======
  "version": "1.2.14",
>>>>>>> 80fb5809
  "name": "npm",
  "publishConfig": {
    "proprietary-attribs": false
  },
  "description": "A package manager for node",
  "keywords": [
    "package manager",
    "modules",
    "install",
    "package.json"
  ],
  "preferGlobal": true,
  "config": {
    "publishtest": false
  },
  "homepage": "https://npmjs.org/doc/",
  "author": "Isaac Z. Schlueter <i@izs.me> (http://blog.izs.me)",
  "repository": {
    "type": "git",
    "url": "https://github.com/isaacs/npm"
  },
  "bugs": {
    "email": "npm-@googlegroups.com",
    "url": "http://github.com/isaacs/npm/issues"
  },
  "directories": {
    "doc": "./doc",
    "man": "./man",
    "lib": "./lib",
    "bin": "./bin"
  },
  "main": "./lib/npm.js",
  "bin": "./bin/npm-cli.js",
  "dependencies": {
    "semver": "~1.1.2",
    "ini": "~1.1.0",
    "slide": "1",
    "abbrev": "~1.0.4",
    "graceful-fs": "~1.2.0",
    "minimatch": "~0.2.11",
    "nopt": "~2.1.1",
    "rimraf": "2",
    "request": "~2.9",
    "which": "1",
    "tar": "~0.1.12",
    "fstream": "~0.1.22",
    "block-stream": "*",
    "inherits": "1",
    "mkdirp": "~0.3.3",
    "read": "~1.0.4",
    "lru-cache": "~2.2.2",
    "node-gyp": "~0.8.5",
    "fstream-npm": "~0.1.3",
    "uid-number": "0",
    "archy": "0",
    "chownr": "0",
    "npmlog": "0",
    "ansi": "~0.1.2",
    "npm-registry-client": "~0.2.18",
    "read-package-json": "~0.2.2",
    "read-installed": "0",
    "glob": "~3.1.21",
    "init-package-json": "0.0.6",
    "osenv": "0",
    "lockfile": "~0.3.0",
    "retry": "~0.6.0",
    "once": "~1.1.1",
    "npmconf": "0",
    "opener": "~1.3.0",
    "chmodr": "~0.1.0"
  },
  "bundleDependencies": [
    "semver",
    "ini",
    "slide",
    "abbrev",
    "graceful-fs",
    "minimatch",
    "nopt",
    "rimraf",
    "request",
    "which",
    "tar",
    "fstream",
    "block-stream",
    "inherits",
    "mkdirp",
    "read",
    "lru-cache",
    "node-gyp",
    "fstream-npm",
    "uid-number",
    "archy",
    "chownr",
    "npmlog",
    "ansi",
    "npm-registry-client",
    "read-package-json",
    "read-installed",
    "glob",
    "init-package-json",
    "osenv",
    "lockfile",
    "retry",
    "once",
    "npmconf",
    "opener",
    "chmodr"
  ],
  "devDependencies": {
    "ronn": "~0.3.6",
    "tap": "~0.4.0"
  },
  "engines": {
    "node": ">=0.6",
    "npm": "1"
  },
  "scripts": {
    "test": "node ./test/run.js && tap test/tap/*.js",
    "tap": "tap test/tap/*.js",
    "prepublish": "node bin/npm-cli.js prune ; rm -rf test/*/*/node_modules ; make -j4 doc",
    "dumpconf": "env | grep npm | sort | uniq",
    "echo": "node bin/npm-cli.js"
  },
  "licenses": [
    {
      "type": "MIT +no-false-attribs",
      "url": "https://github.com/isaacs/npm/raw/master/LICENSE"
    }
  ]
}<|MERGE_RESOLUTION|>--- conflicted
+++ resolved
@@ -1,9 +1,5 @@
 {
-<<<<<<< HEAD
-  "version": "1.2.12",
-=======
   "version": "1.2.14",
->>>>>>> 80fb5809
   "name": "npm",
   "publishConfig": {
     "proprietary-attribs": false
